--- conflicted
+++ resolved
@@ -23,34 +23,25 @@
 import tyro
 
 from nerfstudio.cameras.camera_optimizers import CameraOptimizerConfig
-<<<<<<< HEAD
-from nerfstudio.configs.base_config import Config, TrainerConfig, ViewerConfig
-from nerfstudio.data.datamanagers import (
-    FlexibleDataManagerConfig,
-    VanillaDataManagerConfig,
-)
-=======
 from nerfstudio.configs.base_config import (
     Config,
     SchedulerConfig,
     TrainerConfig,
     ViewerConfig,
 )
-from nerfstudio.data.datamanagers.base_datamanager import VanillaDataManagerConfig
+from nerfstudio.data.datamanagers.base_datamanager import (
+    FlexibleDataManagerConfig,
+    VanillaDataManagerConfig,
+)
 from nerfstudio.data.datamanagers.semantic_datamanager import SemanticDataManagerConfig
->>>>>>> 009e21be
 from nerfstudio.data.dataparsers.blender_dataparser import BlenderDataParserConfig
 from nerfstudio.data.dataparsers.dnerf_dataparser import DNeRFDataParserConfig
 from nerfstudio.data.dataparsers.friends_dataparser import FriendsDataParserConfig
 from nerfstudio.data.dataparsers.nerfstudio_dataparser import NerfstudioDataParserConfig
 from nerfstudio.data.dataparsers.uniscene_dataparser import UniSceneDataParserConfig
 from nerfstudio.engine.optimizers import AdamOptimizerConfig, RAdamOptimizerConfig
-<<<<<<< HEAD
 from nerfstudio.engine.schedulers import ExponentialSchedulerConfig, MultiStepSchedulerConfig, NeuSSchedulerConfig
-from nerfstudio.models.base_model import VanillaModelConfig
-=======
 from nerfstudio.field_components.temporal_distortions import TemporalDistortionKind
->>>>>>> 009e21be
 from nerfstudio.models.instant_ngp import InstantNGPModelConfig
 from nerfstudio.models.mipnerf import MipNerfModel
 from nerfstudio.models.neus import NeuSModelConfig
@@ -58,17 +49,12 @@
 from nerfstudio.models.unisurf import UniSurfModelConfig
 from nerfstudio.models.nerfacto import NerfactoModelConfig
 from nerfstudio.models.semantic_nerfw import SemanticNerfWModelConfig
-<<<<<<< HEAD
-from nerfstudio.models.vanilla_nerf import NeRFModel
+from nerfstudio.models.tensorf import TensoRFModelConfig
+from nerfstudio.models.vanilla_nerf import NeRFModel, VanillaModelConfig
 from nerfstudio.pipelines.base_pipeline import (
     FlexibleInputPipelineConfig,
     VanillaPipelineConfig,
 )
-=======
-from nerfstudio.models.tensorf import TensoRFModelConfig
-from nerfstudio.models.vanilla_nerf import NeRFModel, VanillaModelConfig
-from nerfstudio.pipelines.base_pipeline import VanillaPipelineConfig
->>>>>>> 009e21be
 from nerfstudio.pipelines.dynamic_batch import DynamicBatchPipelineConfig
 
 method_configs: Dict[str, Config] = {}
@@ -78,7 +64,6 @@
     "mipnerf": "High quality model for bounded scenes. (slow)",
     "semantic-nerfw": "Predicts semantic segmentations and filters out transient objects.",
     "vanilla-nerf": "Original NeRF model. (slow)",
-<<<<<<< HEAD
     "monosdf": "Implementation of MonoSDF.",
     "volsdf": "Implementation of VolSDF.",
     "geo-volsdf": "Implementation of patch warping from GeoNeuS with VolSDF.",
@@ -86,10 +71,8 @@
     "neus": "Implementation of NeuS.",
     "geo-neus": "Implementation of patch warping from GeoNeuS with NeuS.",
     "unisurf": "Implementation of UniSurf.",
-=======
     "tensorf": "tensorf",
     "dnerf": "Dynamic-NeRF model. (slow)",
->>>>>>> 009e21be
 }
 
 method_configs["neuralwarp"] = Config(
